from sklearn.linear_model import ElasticNet, LinearRegression


class SimpleModel:
    """
    This is a simple example of a model structure

    """

    def __init__(self):
        self.linear_regression = LinearRegression()

    def train(self, x, y):
        self.linear_regression.fit(x, y)

    def predict(self, x):
        return self.linear_regression.predict(x)


<<<<<<< HEAD
from lightgbm import LGBMRegressor


class LightGBMModel:
    """
    LightGBM model wrapper with customizable hyperparameters.
    """

    def __init__(self, **lgbm_params):
        """
        Initialize the LightGBM regressor with user-defined hyperparameters.

        Parameters:
        ----------
        lgbm_params : dict
            Keyword arguments to pass to LGBMRegressor (e.g., n_estimators, learning_rate, max_depth).
        """
        self.model = LGBMRegressor(**lgbm_params)

    def train(self, x, y):
        """
        Fit the model on training data.

        Parameters:
        ----------
        x : array-like
            Feature matrix.
        y : array-like
            Target values.
        """
        self.model.fit(x, y)

    def predict(self, x):
        """
        Make predictions using the trained model.

        Parameters:
        ----------
        x : array-like
            Feature matrix for prediction.
        
        Returns:
        -------
        y_pred : array
            Predicted values.
        """
        return self.model.predict(x)

=======
# Initialize and run
def elastic_net_predictor(X_train, y_train, X_future):
    """Train ElasticNet model on X_train and y_train, return predictions on X_future."""
    # Initialize ElasticNet model with default parameters
    model = ElasticNet()

    # Train the model
    model.fit(X_train, y_train)

    return model.predict(X_future)

>>>>>>> a446f222
<|MERGE_RESOLUTION|>--- conflicted
+++ resolved
@@ -1,81 +1,76 @@
-from sklearn.linear_model import ElasticNet, LinearRegression
-
-
-class SimpleModel:
-    """
-    This is a simple example of a model structure
-
-    """
-
-    def __init__(self):
-        self.linear_regression = LinearRegression()
-
-    def train(self, x, y):
-        self.linear_regression.fit(x, y)
-
-    def predict(self, x):
-        return self.linear_regression.predict(x)
-
-
-<<<<<<< HEAD
-from lightgbm import LGBMRegressor
-
-
-class LightGBMModel:
-    """
-    LightGBM model wrapper with customizable hyperparameters.
-    """
-
-    def __init__(self, **lgbm_params):
-        """
-        Initialize the LightGBM regressor with user-defined hyperparameters.
-
-        Parameters:
-        ----------
-        lgbm_params : dict
-            Keyword arguments to pass to LGBMRegressor (e.g., n_estimators, learning_rate, max_depth).
-        """
-        self.model = LGBMRegressor(**lgbm_params)
-
-    def train(self, x, y):
-        """
-        Fit the model on training data.
-
-        Parameters:
-        ----------
-        x : array-like
-            Feature matrix.
-        y : array-like
-            Target values.
-        """
-        self.model.fit(x, y)
-
-    def predict(self, x):
-        """
-        Make predictions using the trained model.
-
-        Parameters:
-        ----------
-        x : array-like
-            Feature matrix for prediction.
-        
-        Returns:
-        -------
-        y_pred : array
-            Predicted values.
-        """
-        return self.model.predict(x)
-
-=======
-# Initialize and run
-def elastic_net_predictor(X_train, y_train, X_future):
-    """Train ElasticNet model on X_train and y_train, return predictions on X_future."""
-    # Initialize ElasticNet model with default parameters
-    model = ElasticNet()
-
-    # Train the model
-    model.fit(X_train, y_train)
-
-    return model.predict(X_future)
-
->>>>>>> a446f222
+from sklearn.linear_model import ElasticNet, LinearRegression
+
+
+class SimpleModel:
+    """
+    This is a simple example of a model structure
+
+    """
+
+    def __init__(self):
+        self.linear_regression = LinearRegression()
+
+    def train(self, x, y):
+        self.linear_regression.fit(x, y)
+
+    def predict(self, x):
+        return self.linear_regression.predict(x)
+
+
+from lightgbm import LGBMRegressor
+
+
+class LightGBMModel:
+    """
+    LightGBM model wrapper with customizable hyperparameters.
+    """
+
+    def __init__(self, **lgbm_params):
+        """
+        Initialize the LightGBM regressor with user-defined hyperparameters.
+
+        Parameters:
+        ----------
+        lgbm_params : dict
+            Keyword arguments to pass to LGBMRegressor (e.g., n_estimators, learning_rate, max_depth).
+        """
+        self.model = LGBMRegressor(**lgbm_params)
+
+    def train(self, x, y):
+        """
+        Fit the model on training data.
+
+        Parameters:
+        ----------
+        x : array-like
+            Feature matrix.
+        y : array-like
+            Target values.
+        """
+        self.model.fit(x, y)
+
+    def predict(self, x):
+        """
+        Make predictions using the trained model.
+
+        Parameters:
+        ----------
+        x : array-like
+            Feature matrix for prediction.
+        
+        Returns:
+        -------
+        y_pred : array
+            Predicted values.
+        """
+        return self.model.predict(x)
+# Initialize and run
+def elastic_net_predictor(X_train, y_train, X_future):
+    """Train ElasticNet model on X_train and y_train, return predictions on X_future."""
+    # Initialize ElasticNet model with default parameters
+    model = ElasticNet()
+
+    # Train the model
+    model.fit(X_train, y_train)
+
+    return model.predict(X_future)